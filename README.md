--- conflicted
+++ resolved
@@ -176,10 +176,6 @@
 
 ### Other Data Utilities
 
-<<<<<<< HEAD
-
-### Other Data Utilities
-
 #### `bits-in-use`
 Usage:
 	`bits-in-use <filename>`
@@ -292,119 +288,6 @@
       Max: 3.0000010000000001
       Min: 0.111111
       2.88889
-=======
-#### `bits-in-use`
-Usage:
-	`bits-in-use <filename>`
-* Determines the number of bits required to represent the given data after removing stuck and superfluous bits.
-* Input values of type uint32_t are provided in `<filename>`.
-* Output of text summary is sent to stdout.
-* Example ODU01 - A binary file is given as input with command `./bits-in-use odu01-input-u32.bin`: 
-    * Input (viewed with command `xxd odu01-input-u32.bin`):
-	  ```
-      00000000: 4142 4344 4546 4748 3031 3233 3435 3637  ABCDEFGH01234567
-      00000010: 6162 6364 6566 6768                      abcdefgh
-	  ```
-    * Output (to console):
-	  ```
-      Read in 6 uint32_ts
-      Non-fixed bits: 0x7F757775.
-      Discarding bits equivalent to bit 30: 0x13515351.
-      Discarding bits equivalent to bit 29: 0x00202020.
-      Discarding bits equivalent to bit 18: 0x00000404.
-      Bits to analyze: 0x6C040000.
-      Found bitmask 0x6c040000
-      5
-	  ```
-
-#### `discard-fixed-bits`
-Usage:
-	`discard-fixed-bits <filename>`
-* Takes provided binary data and returns it with fixed bits discarded. Non-fixed bits are moved to the LSB of the output.
-* Input values of type statData_t (default uint8_t) are provided in `<filename>`.
-* Output values of type statData_t (default uint8_t) are sent to stdout.
-* Example ODU02 - A binary file is given as input and stdout is sent to a binary file with command `./discard-fixed-bits odu02-input-sd.bin > odu02-output-sd.bin`: 
-    * Input (viewed with command `xxd odu02-input-sd.bin`):
-	  ```
-      00000000: 4142 4344 4546 4748 3031 3233 3435 3637  ABCDEFGH01234567
-      00000010: 6162 6364 6566 6768                      abcdefgh
-      ```
-    * Output (viewed with command `xxd odu02-output-sd.bin`): 
-	  ```
-      00000000: 2122 2324 2526 2728 1011 1213 1415 1617  !"#$%&'(........
-      00000010: 3132 3334 3536 3738                      12345678
-	  ```
-    * Additional Output (to console): 
-	  ```
-      Read in 24 uint8_ts
-      Non-fixed bits: 0x0000007F.
-      Discarding bits equivalent to bit 6: 0x00000010.
-      Bits to analyze: 0x0000006F.
-      Symbols in the range [48, 104], 7 bit, bitmask: 0x0000006F
-      Outputting data
-	  ```
-
-#### `double-merge`
-Usage:
-	`double-merge <file1> <file2> <outfile>`
-* Merges two sorted lists of doubles into a single merged sorted list of doubles.
-* Input values in binary double format are provided in `<file1>` and `<file2>`.
-* Output values in binary double format are sent to `<outfile>`.
-* Example ODU03 - Two pre-sorted binary files are given as input and a new file is identified for output with command `./double-merge odu03-input1-double.bin odu03-input2-double.bin odu03-output-double.bin`: 
-    * Input 1 (viewed with command `xxd odu03-input1-double.bin`):
-	  ```
-      00000000: 1b9d f353 1cc7 f13f a96b ed7d aaaa 0a40  ...S...?.k.}...@
-      00000010: 6284 f068 e338 1640 f052 ea92 711c 1f40  b..h.8.@.R..q..@
-	  ```
-	* Input 2 (viewed with command `xxd odu03-input2-double.bin`):
-	  ```
-      00000000: 1b9d f353 1cc7 0140 1b9d f353 1cc7 1140  ...S...@...S...@
-      00000010: a96b ed7d aaaa 1a40 1b9d f353 1cc7 2140  .k.}...@...S..!@
-	  ```
-    * Output (viewed with command `xxd odu03-output-double.bin`):
-	  ```
-	  00000000: 1b9d f353 1cc7 f13f 1b9d f353 1cc7 0140  ...S...?...S...@
-      00000010: a96b ed7d aaaa 0a40 1b9d f353 1cc7 1140  .k.}...@...S...@
-      00000020: 6284 f068 e338 1640 a96b ed7d aaaa 1a40  b..h.8.@.k.}...@
-      00000030: f052 ea92 711c 1f40 1b9d f353 1cc7 2140  .R..q..@...S..!@
-	  ```
-
-#### `double-minmaxdelta`
-Usage:
-	`double-minmaxdelta [-v] [-0] [filename]`
-* Takes a set of human-readable doubles and provides the mean.
-* Input values in double format are provided via stdin (by default) or in `[filename]` (if provided), one per line.
-* Output of text summary is sent to stdout.
-* Options:
-    * `-v`: Verbose mode (can be used up to 3 times for increased verbosity).  This includes min and max values.
-    * `-0`: Read in doubles in machine-specific binary format.
-* Example ODU04 - A text file is given as input with command `./double-minmaxdelta odu04-input.txt`: 
-    * Input (in odu04-input.txt, viewed with a text editor):
-	  ```
-	  0.111111
-      2.074924
-      2.145488
-      2.196152
-      2.029292
-      2.784276
-      3.000001
-	  ```
-	* Alternate Input (if `-0` is used and above data is now binary, viewed with command `xxd odu04-input-0-double.bin`):
-	  ```
-	  00000000: b3d1 393f c571 bc3f ea7b 0dc1 7199 0040  ..9?.q.?.{..q..@
-      00000010: ffae cf9c f529 0140 255c c823 b891 0140  .....).@%\.#...@
-      00000020: 8446 b071 fd3b 0040 344d d87e 3246 0640  .F.q.;.@4M.~2F.@
-      00000030: 06bd 3786 0000 0840                      ..7....@
-	  ```
-    * Output (to console):
-	  ```
-	  2.88889
-	  ```
-    * Alternate Output (if `-v` is used, to console):
-	  ```	  
-      Max: 3.0000010000000001
-      Min: 0.111111
-      2.88889
 	  ```
 
 #### `double-sort`
@@ -483,87 +366,10 @@
       Input bitmask 0xA (Hamming weight: 2)
       Read in 10 uint32_ts
       Outputting data
->>>>>>> 11c4d827
 	  ```
 
 #### `hweight`
 Usage:
-<<<<<<< HEAD
-	`double-sort <filename>`
-* Takes doubles from the file and sorts them.
-* Input values in binary double format are provided in `<filename>`.
-* Output values in binary double format are sent to stdout.
-* Example ODU05 - A binary file is given as input and stdout is sent to a binary file with command `./double-sort odu05-input-double.bin > odu05-output-double.bin`: 
-    * Input (viewed with command `xxd odu05-input-double.bin`):
-	  ```
-	  00000000: 6284 f068 e338 1640 f052 ea92 711c 1f40  b..h.8.@.R..q..@
-      00000010: a96b ed7d aaaa 0a40 1b9d f353 1cc7 f13f  .k.}...@...S...?
-	  ```
-    * Output (viewed with command `xxd odu05-output-double.bin`):
-	  ```
-	  00000000: 1b9d f353 1cc7 f13f a96b ed7d aaaa 0a40  ...S...?.k.}...@
-      00000010: 6284 f068 e338 1640 f052 ea92 711c 1f40  b..h.8.@.R..q..@
-	  ```
-
-#### `downsample`
-Usage:
-	`downsample [-v] [-b <block size>] <rate> <filename>`
-* Groups data by index into modular classes mod `<rate>` evenly into the `<block size>`.
-* Input values of type statData_t (default uint8_t) are provided in `<filename>`.
-* Output values of type statData_t (default uint8_t) are sent to stdout.
-* Options:
-    * `-v`: Increase verbosity. 
-    * `-b <block size>`: Samples per output block (default 1000000).  Read as an integer.
-    * `<rate>`: Required.  Type uint32_t value identifying the number of input samples per output samples.  Read as an integer.
-* Example ODU06 - A binary file is given as input, `-b <block size>` is set to 1, `rate` is set to 16, and stdout is sent to a binary file with command `./downsample -b 1 16 odu06-input-sd.bin > odu06-output-b1-16-sd.bin`: 
-    * Input (viewed with command `xxd odu06-input-sd.bin`):
-	  ```
-      00000000: 0001 0203 0405 0607 0809 0a0b 0c0d 0e0f  ................
-      00000010: 1011 1213 1415 1617 1819 1a1b 1c1d 1e1f  ................
-      00000020: 2021 2223 2425 2627 2829 2a               !"#$%&'()*
-	  ```
-    * Output (viewed with command `xxd odu06-output-b1-16-sd.bin`):
-	  ```
-      00000000: 0010 0111 0212 0313 0414 0515 0616 0717  ................
-      00000010: 0818 0919 0a1a 0b1b 0c1c 0d1d 0e1e 0f1f  ................
-	  ```
-	* Alternate Output (if `<block size>` = 1 and `<rate>` = 10, viewed with command `xxd odu06-output-b1-10-sd.bin`)
-	  ```
-      00000000: 000a 141e 010b 151f 020c 1620 030d 1721  ........... ...!
-      00000010: 040e 1822 050f 1923 0610 1a24 0711 1b25  ..."...#...$...%
-      00000020: 0812 1c26 0913 1d27                      ...&...'
-	  ```
-	* Alternate Output (if `<block size>` = 2 and `<rate>` = 8, viewed with command `xxd odu06-output-b2-8-sd.bin`)
-	  ```
-      00000000: 0008 1018 0109 1119 020a 121a 030b 131b  ................
-      00000010: 040c 141c 050d 151d 060e 161e 070f 171f  ................
-	  ```
-
-#### `extractbits`
-Usage:
-	`extractbits <filename> <bitmask>`
-* Takes the given binary data and extracts bits with `<bitmask>`.
-* Input values of type uint32_t are provided in `<filename>`.
-* Output values of type statData_t (default uint8_t) are sent to stdout.
-* Options:
-    * `<bitmask>`: Required. Type uint32_t value identifying the bitmask.  Read as an integer.
-* Example ODU07 - A binary file is given as input, `bitmask` is set to 10 (0x0A000000) , and stdout is sent to a binary file with command `./extractbits odu07-input-u32.bin 10 > odu07-output-sd.bin`: 
-    * Input (viewed with command `xxd odu07-input-u32.bin`):
-	  ```
-      00000000: 0100 0000 0200 0000 0300 0000 0400 0000  ................
-      00000010: 0500 0000 0600 0000 0700 0000 0800 0000  ................
-      00000020: 0900 0000 0a00 0000                      ........
-	  ```
-    * Output (viewed with command `xxd odu07-output-sd.bin`):
-	  ```
-      00000000: 0001 0100 0001 0102 0203                 ..........
-	  ```
-    * Additional Output (to console):
-	  ``` 
-      Input bitmask 0xA (Hamming weight: 2)
-      Read in 10 uint32_ts
-      Outputting data
-=======
 	`hweight <bitmask>`
 * Calculates the Hamming weight of `<bitmask>`.  As an example, the bit string 11101000 has a Hamming weight of 4.
 * Input value `<bitmask>` of type uint32_t is a required argument that is read as an integer.
@@ -607,55 +413,6 @@
 	* Alternate Output (if `<bit>` = 2, viewed with command `xxd odu09-output-2-sd.bin`)
 	  ```
       00000000: 0000 0001 0101 0100 0000                 ..........
->>>>>>> 11c4d827
-	  ```
-
-#### `u128-discard-fixed-bits`
-Usage:
-<<<<<<< HEAD
-	`hweight <bitmask>`
-* Calculates the Hamming weight of `<bitmask>`.  As an example, the bit string 11101000 has a Hamming weight of 4.
-* Input value `<bitmask>` of type uint32_t is a required argument that is read as an integer.
-* Output of text summary is sent to stdout.
-* Example ODU08 - `<bitmask>` is set to 16711935 (0xFF00FF00) with command `./hweight 16711935`: 
-    * Output (to console):
-	  ```
-      16
-	  ```
-
-#### `u128-bit-select`
-Usage:
-	`u128-bit-select <bit>`
-* Selects and returns the value in the given bit position (0 is the LSB, 127 is the MSB, little endian is assumed).
-* Input values of type uint128_t (read as 2 uint64_t values) are provided via stdin.
-* Output values of type statData_t (default uint8_t) are sent to stdout.
-* Options:
-    * `<bit>`: Required. Integer value between 0 and 127 representing the bit position of interest.
-* Example ODU09 - A binary file is sent to stdin, `<bit>` is set to 0, and stdout is sent to a binary file with command `./u128-bit-select 0 < odu09-input-u128.bin > odu09-output-0-sd.bin`: 
-    * Input (viewed with command `xxd odu09-input-u128.bin`):
-	  ```
-      00000000: 0100 0000 0000 0000 0000 0000 0000 0000  ................
-      00000010: 0200 0000 0000 0000 0000 0000 0000 0000  ................
-      00000020: 0300 0000 0000 0000 0000 0000 0000 0000  ................
-      00000030: 0400 0000 0000 0000 0000 0000 0000 0000  ................
-      00000040: 0500 0000 0000 0000 0000 0000 0000 0000  ................
-      00000050: 0600 0000 0000 0000 0000 0000 0000 0000  ................
-      00000060: 0700 0000 0000 0000 0000 0000 0000 0000  ................
-      00000070: 0800 0000 0000 0000 0000 0000 0000 0000  ................
-      00000080: 0900 0000 0000 0000 0000 0000 0000 0000  ................
-      00000090: 0a00 0000 0000 0000 0000 0000 0000 0000  ................
-	  ```
-    * Output (viewed with command `xxd odu09-output-0-sd.bin`):
-	  ```
-      00000000: 0100 0100 0100 0100 0100                 ..........
-      ```
-	* Alternate Output (if `<bit>` = 1, viewed with command `xxd odu09-output-1-sd.bin`)
-	  ```
-      00000000: 0001 0100 0001 0100 0001                 ..........
-	  ```
-	* Alternate Output (if `<bit>` = 2, viewed with command `xxd odu09-output-2-sd.bin`)
-	  ```
-      00000000: 0000 0001 0101 0100 0000                 ..........
 	  ```
 
 #### `u128-discard-fixed-bits`
@@ -692,40 +449,6 @@
 
 #### `u32-anddata`
 Usage:
-=======
-	`u128-discard-fixed-bits <filename> <outputgroup>`
-* Takes provided binary data and returns it with fixed bits discarded. Non-fixed bits are moved to the LSB of the output.
-* Input values of type uint128_t (read as 4 uint32_t values) are provided in `<filename>`.
-* Output values of type uint32_t located at `<outputgroup>` (an integer that specifies location in the file) are sent to stdout.
-* Example ODU10 - A binary file is given as input, `<outputgroup>` is specified as 3, and stdout is sent to a binary file with command `./u128-discard-fixed-bits odu10-input-u128.bin 3 > odu10-output-3-u32.bin`: 
-    * Input (viewed with command `xxd odu10-input-u128.bin`):
-	  ```
-      00000000: 4142 4344 4546 4748 3031 3233 3435 3637  ABCDEFGH01234567
-      00000010: 6162 6364 6566 6768 4142 4344 4546 4748  abcdefghABCDEFGH
-      00000020: 3031 3233 3435 3637 6162 6364 6566 6768  01234567abcdefgh
-      ```
-    * Output (viewed with command `xxd odu10-output-3-u32.bin`): 
-	  ```
-      00000000: 0100 0000 0200 0000 0300 0000            ............
-	  ```
-    * Alternate Output (if `<outputgroup>` = 1, viewed with command `xxd odu10-output-1-u32.bin`):
-	  ```
-      00000000: 0200 0000 0300 0000 0100 0000            ............
-	  ```
-    * Additional Output (to console): 
-	  ```
-      Read in 12 uint32_ts
-      Symbols in the range [858927408, 1684234849] (31 bit: bitmask 0x60000000)
-      Symbols in the range [926299444, 1751606885] (31 bit: bitmask 0x60000000)
-      Symbols in the range [858927408, 1684234849] (31 bit: bitmask 0x60000000)
-      Symbols in the range [926299444, 1751606885] (31 bit: bitmask 0x60000000)
-      8 bits total
-      Outputting group 3
-	  ```
-
-#### `u32-anddata`
-Usage:
->>>>>>> 11c4d827
 	`u32-anddata [filename] <bitmask>`
 * Takes the given binary data and bitwise ANDs each symbol with `<bitmask>`.
 * Input values of type uint32_t are provided via stdin (by default) or in `[filename]` (if provided).
@@ -996,15 +719,9 @@
 	  ```
       00000000: 0101 0000 0001 0100 0000 0101            ............
 	  ```
-<<<<<<< HEAD
-
-
-
-=======
-
-
-
->>>>>>> 11c4d827
+
+
+
 ### H_submitter Production Utilities
 #### `ro-model`
 Usage:
